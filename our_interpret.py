--- conflicted
+++ resolved
@@ -57,7 +57,7 @@
 
     def classfile(self):
         print(self)
-        return Path('jpamb/decompiled/jpamb/cases/Simple.json')
+        return Path('.\decompiled\jpamb\cases\Arrays.json')
 
     def load(self):
         import json
@@ -102,7 +102,6 @@
     method_stack: list[dict]
     done: Optional[str] = None
 
-<<<<<<< HEAD
 
 @dataclass
 class Arithmetic:
@@ -140,9 +139,6 @@
 
 
     def interpret(self, limit=20):
-=======
-    def interpet(self, limit=100):
->>>>>>> 323dd978
         for i in range(limit):
             next = self.state.bytecode[self.state.pc]
             l.debug(f"STEP {i}:")
@@ -162,26 +158,24 @@
         else:
             self.state.done = "out of time"
 
-<<<<<<< HEAD
         l.debug(f"DONE")
         l.debug(f"  LOCALS: {self.state.locals}")
         l.debug(f"  STACK: {self.state.stack}")
         l.debug(f"  HEAP: {self.state.heap}")
         l.debug(f" Done: {self.state.done}")
         return self.state.done
-=======
+
     def step_push(self, bc):
-        try: self.stack.insert(0, bc["value"]["value"])
-        except TypeError as e: 
+        try: self.state.stack.insert(0, bc["value"]["value"])
+        except TypeError as e:
             l.debug(f"Adding null element to stack")
-            self.stack.insert(0, None)
-        self.pc += 1
+            self.state.stack.insert(0, None)
+        self.state.pc += 1
 
     def step_return(self, bc):
         if bc["type"] is not None:
-            self.stack.pop(0)
-        self.done = "ok"
->>>>>>> 323dd978
+            self.state.stack.pop(0)
+        self.state.done = "ok"
 
     def step_binary(self, bc):
         st = self.state
@@ -194,20 +188,9 @@
         elif opr == "sub":
             result = self.arithmetic.sub(st, bc["type"], a, b)  # Pass state
         elif opr == "mul":
-<<<<<<< HEAD
             result = self.arithmetic.mul(st, bc["type"], a, b)  # Pass state
         elif opr == "div":
             result = self.arithmetic.div(st, bc["type"], a, b)  # Pass state
-=======
-            result = a * b
-        elif opr == "div": 
-            if b == 0:
-                l.debug("Exception thrown: Division by zero")
-                self.done = "divide by zero" # Stop execution
-                return
-            else:
-                result = int(a / b)
->>>>>>> 323dd978
         else:
             raise ValueError(f"Unknown binary operator: {opr}")
 
@@ -229,35 +212,29 @@
         self.state.pc += 1  # Make sure to advance pc, or reset as needed
         self.state.done = "ok"
 
-    def step_load(self, bc):
-        """Loads a value onto the stack from locals or constants."""
+    def step_load(self,bc):
         if bc["type"] == "const":
             constant = bc["value"]
             self.state.stack.append(constant)
 
         elif bc["type"] == "var" or bc["type"] == "int" or bc["type"] == "ref":
             var_index = bc["index"]
-<<<<<<< HEAD
             if var_index < len(self.state.locals):
-                self.state.stack.insert(0, self.state.locals[var_index])
-=======
-            if var_index < len(self.locals):
-                self.stack.insert(0,self.locals[var_index])
+                self.state.stack.insert(0,self.state.locals[var_index])
             else:
                 raise ValueError(f"Variable index {var_index} out of range.")
             
         elif bc["type"] == "int":
             int_index = bc["index"]
-            if int_index < len(self.locals):
-                self.stack.insert(0,self.locals[int_index])
+            if int_index < len(self.state.locals):
+                self.state.stack.insert(0,self.state.locals[int_index])
             else:
                 raise ValueError(f"Integer index {int_index} out of range.")
 
         elif bc["type"] == "ref": # TODO 1
             ref_index = bc["index"]
-            if ref_index < len(self.locals):
-                self.stack.insert(0,self.locals[ref_index])
->>>>>>> 323dd978
+            if ref_index < len(self.state.locals):
+                self.state.stack.insert(0,self.state.locals[ref_index])
             else:
                 raise ValueError(f"Reference index {ref_index} out of range.")
 
@@ -266,61 +243,66 @@
 
         self.state.pc += 1
 
-    def step_ifz(self, bc):
-        """Conditional jump based on whether the stack value is zero."""
+    def step_ifz(self,bc):
+        #Pop first value on stack
         value = self.state.stack.pop(0)
         condition = bc["condition"]
-<<<<<<< HEAD
-
-        if condition == 'ne':  # Not Equal
-            if value != 0:
-                self.state.pc = bc["target"]
-=======
         #If value is zero, move to target index, if not zero, move to next instruction
         #Not sure what ne is here, maybe negative. More checking should be done for this function
 
         # I did some messing around here. 'ne' is 'not equal' and this can also be e.g. 'gt'
         # but this returns correctly for the assertion functions, 
         # we might have to add more options later - Kristine
-        if value == None:
+        if value is None:
             l.debug(f"Exception thrown: Attempting to compare null value")
-            self.done = "null pointer"
+            self.state.done = "null pointer"
         elif condition == 'ne':
             if value != 0:
-                self.pc = bc["target"]
->>>>>>> 323dd978
-            else:
-                self.state.pc += 1
-        elif condition == 'gt':  # Greater Than
+                self.state.pc = bc["target"]
+            else:
+                self.state.pc += 1
+        elif condition == 'gt':
             if value > 0:
                 self.state.pc = bc["target"]
             else:
                 self.state.pc += 1
-        elif condition == 'eq':  # Equal to Zero
+        elif condition == "eq":
             if value == 0:
                 self.state.pc = bc["target"]
             else:
                 self.state.pc += 1
         else:
             raise NotImplementedError(f"Unknown condition: {condition}")
-
-    def step_if(self, bc):
-        """Conditional jump based on two stack values."""
+        
+    def step_if(self,bc):
         valueB = self.state.stack.pop(0)
         valueA = self.state.stack.pop(0)
         condition = bc["condition"]
 
-        if condition == 'gt':  # Greater Than
+        if condition == 'gt':
             if valueA > valueB:
                 self.state.pc = bc["target"]
             else:
-<<<<<<< HEAD
+                self.state.pc += 1
+        elif condition == 'eq':
+            if valueA == valueB:
+                self.state.pc = bc["target"]
+            else:
+                self.state.pc += 1
+        elif condition == 'ge':
+            if valueA >= valueB:
+                self.state.pc = bc["target"]
+            else:
+                self.state.pc += 1
+        elif condition == 'ne':
+            if valueA != valueB:
+                self.state.pc = bc["target"]
+            else:
                 self.state.pc += 1
         else:
             raise NotImplementedError(f"Unknown condition: {condition}")
 
-    def step_get(self, bc):
-        """Get a value from the heap or locals."""
+    def step_get(self,bc):
         offset = bc["offset"]
         is_static = bc["static"]
 
@@ -339,36 +321,8 @@
 
         self.state.stack.insert(0, value)
         self.state.pc += 1
-=======
-                self.pc += 1
-        elif condition == 'eq':
-            if valueA == valueB:
-                self.pc = bc["target"]
-            else:
-                self.pc += 1
-        elif condition == 'ge':
-            if valueA >= valueB:
-                self.pc = bc["target"]
-            else:
-                self.pc += 1
-        elif condition == 'ne':
-            if valueA != valueB:
-                self.pc = bc["target"]
-            else:
-                self.pc += 1
-        else:
-            raise NotImplementedError(f"Unknown condition: {condition}")
-
-    def step_get(self,bc):
-        is_static = bc["static"]
-        field = bc["field"] # {'class': 'jpamb/cases/Arrays', 'name': '$assertionsDisabled', 'type': 'boolean'}
-        ## TODO XXX HERE
-        self.stack.insert(0, value)
-        self.pc += 1
->>>>>>> 323dd978
 
     def step_new(self, bc):
-        """Allocates a new object in the heap."""
         class_name = bc["class"]
 
         new_object = {
@@ -383,7 +337,7 @@
         self.state.pc += 1
 
     def step_dup(self, bc):
-        """Duplicates the top value on the stack."""
+
         if not self.state.stack:
             raise ValueError("Stack is empty; cannot duplicate value.")
 
@@ -393,7 +347,6 @@
         self.state.pc += 1
 
     def step_invoke(self, bc):
-        """Handles method invocations."""
         method = bc["method"]
         method_name = method["name"]
 
@@ -407,26 +360,20 @@
         self.state.pc += 1
 
     def step_throw(self, bc):
-<<<<<<< HEAD
-        """Throws an exception and halts execution."""
-        exception = self.state.heap[self.state.stack.pop(0)]['class']
-        l.debug(f"Exception thrown: {exception}")
-        self.state.done = "assertion error"  # Stop execution
-=======
-        ref = self.heap[self.stack.pop(0)]
+        ref = self.state.heap[self.state.stack.pop(0)]
         exception = ref['class']
         l.debug(f"Exception thrown: {exception}")
+
         if ref['initialized'] == True:
             match exception:
                 case "java/lang/AssertionError":
-                    self.done = "assertion error" # Stop execution
-        self.pc += 1
->>>>>>> 323dd978
+                    self.state.done = "assertion error" # Stop execution
+        self.state.pc += 1
 
     def step_newarray(self, bc):
         type = bc["type"]
         dim = bc["dim"]
-        length = self.stack.pop()
+        length = self.state.stack.pop()
 
         new_array = {
             "type": type,
@@ -435,42 +382,75 @@
             "elements": [0] * length
         }
 
-        array_ref = len(self.heap)
-        self.heap[array_ref] = new_array
-
-        self.stack.insert(0, array_ref)
-        self.pc += 1
+        array_ref = len(self.state.heap)
+        self.state.heap[array_ref] = new_array
+
+        self.state.stack.insert(0, array_ref)
+        self.state.pc += 1
 
     def step_array_store(self, bc):
         type = bc["type"]
-        value = self.stack.pop(0)
-        index = self.stack.pop(0)
-        array_ref = self.stack.pop(0)
+        value = self.state.stack.pop(0)
+        index = self.state.stack.pop(0)
+        array_ref = self.state.stack.pop(0)
 
         if array_ref == None:
             l.debug(f"Exception thrown: Attempting to store to non initilized array")
-            self.done = "null pointer"  # Stop execution
-
-        else:
-            n = self.heap[array_ref]["length"]
-
-            if type != self.heap[array_ref]["type"]:
+            self.state.done = "null pointer"  # Stop execution
+
+        else:
+            n = self.state.heap[array_ref]["length"]
+
+            if type != self.state.heap[array_ref]["type"]:
                 raise ValueError("Type mismatch in array store operation.")
 
             if index < 0 or index >= n:
                 l.debug(f"Exception thrown: Array out of bounds")
-                self.done = "out of bounds" # Stop execution
-
-            else: 
+                self.state.done = "out of bounds" # Stop execution
+
+            else:
                 l.debug(f"arr_ref: {array_ref}, index: {index}, value: {value}")
-                self.heap[array_ref]["elements"][index] = value
-        self.pc += 1
+                self.state.heap[array_ref]["elements"][index] = value
+        self.state.pc += 1
 
     def step_store(self, bc):
         index = bc["index"] # int
         type = bc["type"] # ref   
 
-<<<<<<< HEAD
+        if type == "ref" or type == "int":
+            self.state.locals.insert(index, self.state.stack.pop(0))
+        else:
+            raise NotImplementedError(f"Unknown store type: {type}")
+
+        self.state.pc += 1
+
+    def step_arraylength(self, bc):
+        array_ref = self.state.stack.pop(0)
+        if array_ref != None:
+            length = self.state.heap[array_ref]["length"]
+            self.state.stack.insert(0, length)
+        else:
+            l.debug(f"Exception thrown: Attempting to get length of non initialized array")
+            self.state.done = "null pointer" # Stop execution
+        self.state.pc += 1
+
+    def step_array_load(self, bc):
+        type = bc["type"]
+
+        arr_ref = self.state.stack.pop()
+        index = self.state.stack.pop()
+
+        l.debug(f"arr_ref: {arr_ref}, index: {index}")
+
+        val = self.state.heap[arr_ref]["elements"][index]
+
+        self.state.stack.append(val)
+
+        self.state.pc += 1
+
+    def step_goto(self, bc):
+        self.state.pc = bc["target"]
+
 def main_analysis(method_id, num_tests=100):
     arithmetic = Arithmetic()
     behaviors = run_interpreter_with_random_inputs(method_id, arithmetic, num_tests)
@@ -527,41 +507,6 @@
 
     return behaviors
 
-=======
-        if type == "ref" or type == "int":
-            self.locals.insert(index, self.stack.pop(0))
-        else:
-            raise NotImplementedError(f"Unknown store type: {type}")
-        
-        self.pc += 1
-
-    def step_arraylength(self, bc):
-        array_ref = self.stack.pop(0)
-        if array_ref != None:
-            length = self.heap[array_ref]["length"]
-            self.stack.insert(0, length)
-        else:
-            l.debug(f"Exception thrown: Attempting to get length of non initialized array")
-            self.done = "null pointer" # Stop execution
-        self.pc += 1
-
-    def step_array_load(self, bc):
-        type = bc["type"]
-
-        arr_ref = self.stack.pop()
-        index = self.stack.pop()
-
-        l.debug(f"arr_ref: {arr_ref}, index: {index}")
-
-        val = self.heap[arr_ref]["elements"][index]
-
-        self.stack.append(val)
-
-        self.pc += 1
-
-    def step_goto(self, bc):
-        self.pc = bc["target"]
->>>>>>> 323dd978
 
 if __name__ == "__main__":
     method_id = MethodId.parse(sys.argv[1])
